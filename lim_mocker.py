--- conflicted
+++ resolved
@@ -33,33 +33,4 @@
 ### Plot results
 llm.plot_results(mapinst,k,Pk,Pk_sampleerr,params)
 
-llm.write_time('Finished Line Intensity Mapper')
-<<<<<<< HEAD
-=======
-
-
-### Plot central frequency map
-plt.rcParams['font.size'] = 16
-if params.plot_cube:
-    plt.figure().set_tight_layout(True)
-    im = plt.imshow(np.log10(mapinst.maps[:,:,params.nmaps//2]+1e-6), extent=[-mapinst.fov_x/2,mapinst.fov_x/2,-mapinst.fov_y/2,mapinst.fov_y/2],vmin=-1,vmax=2)
-    plt.colorbar(im,label=r'$log_{10}\ T_b\ [\mu K]$')
-    plt.xlabel('degrees',fontsize=20)
-    plt.ylabel('degrees',fontsize=20)
-    plt.title('simulated map at {0:.3f} GHz'.format(mapinst.nu_bincents[params.nmaps//2]),fontsize=24)
-
-if params.plot_pspec:
-    plt.figure().set_tight_layout(True)
-    plt.errorbar(k,k**3*Pk/(2*np.pi**2),k**3*Pk_sampleerr/(2*np.pi**2),
-                    lw=3,capsize=0)
-    plt.gca().set_xscale('log')
-    plt.gca().set_yscale('log')
-    plt.grid(True)
-    plt.xlabel('k [1/Mpc]',fontsize=18)
-    plt.ylabel('$\\Delta^2(k)$ [$\\mu$K$^2$]',fontsize=18)
-    plt.title('simulated line power spectrum',fontsize=24)
-
-if params.plot_cube or params.plot_pspec:
-    plt.show()
-
->>>>>>> a00954d7
+llm.write_time('Finished Line Intensity Mapper')